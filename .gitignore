--- conflicted
+++ resolved
@@ -4,10 +4,7 @@
 # Misc files produced while executing application
 repositories/
 dependencies/
-<<<<<<< HEAD
-=======
 flatRepo/
->>>>>>> da0b9598
 Ghidra/.ghidraSvrKeys
 wrapper.log*
 
