/* ###
 * IP: GHIDRA
 *
 * Licensed under the Apache License, Version 2.0 (the "License");
 * you may not use this file except in compliance with the License.
 * You may obtain a copy of the License at
 * 
 *      http://www.apache.org/licenses/LICENSE-2.0
 * 
 * Unless required by applicable law or agreed to in writing, software
 * distributed under the License is distributed on an "AS IS" BASIS,
 * WITHOUT WARRANTIES OR CONDITIONS OF ANY KIND, either express or implied.
 * See the License for the specific language governing permissions and
 * limitations under the License.
 */
package ghidra.app.decompiler.component;

import java.awt.Color;
import java.util.*;
import java.util.function.Consumer;
import java.util.function.Supplier;

import org.apache.commons.collections4.map.LazyMap;

import docking.widgets.EventTrigger;
import docking.widgets.fieldpanel.field.Field;
import docking.widgets.fieldpanel.support.FieldLocation;
import ghidra.app.decompiler.*;
import ghidra.program.model.listing.Function;
import ghidra.program.model.pcode.HighFunction;
import ghidra.program.model.pcode.PcodeOp;
import ghidra.util.ColorUtils;
import util.CollectionUtils;

/**
 * Class to handle highlights for a decompiled function.
 * 
 * <p>This class does not painting directly.  Rather, this class tracks the currently highlighted
 * tokens and then sets the highlight color on the token when it is highlighted and clears the
 * highlight color when the highlight is removed.
 * 
<<<<<<< HEAD
 * <p>This class maintains the following types of highlights:
 * <UL>
 * 	<LI>Primary Highlights - triggered by user clicking and some user actions; considered transient
 *  	and get cleared whenever the location changes.  These highlights show state such as the
 * 		current field, impact of a variable (via a slicing action), or related syntax (such as
 * 		matching braces)
 *  </LI>
 *  <LI>Secondary Highlights - triggered by the user to show all occurrences of a particular
 *  	variable; they will stay until they are manually cleared by a user action.  The user can
 *  	apply multiple secondary highlights at the same time, with different colors for each
 *  	highlight.
 *   	<B>These highlights apply to the function in use when the highlight is created.  Thus,
 *  	each function has a unique set of highlights that is maintained between decompilation.</B>
 *  </LI>
 *  <LI>Global Highlights - triggered by clients of the {@link DecompilerHighlightService}; they
 *  	will stay until the client of the service clears the highlight.
 *  	<B>These highlights apply to every function that is decompiler.</B>
 *  </LI>
 * </UL>
 * 
 * <p>When multiple highlights overlap, their colors will be blended.
=======
 * <p>This class maintains the notion of 'primary' highlights and 'secondary' highlights.
 * Primary highlights are considered transient and get cleared whenever the location changes.
 * Secondary highlights will stay until they are manually cleared by a user action.  Primary
 * highlights happen when the user clicks around the Decompiler.  They show state such as the
 * current field, impact of a variable (via a slicing action), or related syntax (such as
 * matching braces).  Secondary highlights are triggered by the user to show all occurrences of
 * a particular variable.  Further,  the user can apply multiple secondary highlights at the
 * same time, with different colors for each highlight.
>>>>>>> 37b3ce22
 */
public abstract class ClangHighlightController {

	public static Color DEFAULT_HIGHLIGHT_COLOR = new Color(255, 255, 0, 128);

	public static ClangHighlightController dummyIfNull(ClangHighlightController c) {
		if (c == null) {
			return new NullClangHighlightController();
		}
		return c;
	}

	protected Color defaultHighlightColor = DEFAULT_HIGHLIGHT_COLOR;
	protected Color defaultParenColor = DEFAULT_HIGHLIGHT_COLOR;

	private TokenHighlights primaryHighlightTokens = new TokenHighlights();

	private Map<Function, List<ClangDecompilerHighlighter>> secondaryHighlightersbyFunction =
		LazyMap.lazyMap(new HashMap<>(), f -> new ArrayList<>());

	// store the secondary highlighters here in addition to the map below so that we may discern
	// between secondary highlights and highlight service highlights
	private Set<ClangDecompilerHighlighter> secondaryHighlighters = new HashSet<>();

	// all highlighters, including secondary and highlight service highlighters
	private Map<ClangDecompilerHighlighter, TokenHighlights> highlighterHighlights =
		new HashMap<>();

	// color supplier for secondary highlights
	private TokenHighlightColors secondaryHighlightColors = new TokenHighlightColors();

	/**
	 * A counter to track updates so that clients know when a buffered highlight request is invalid
	 */
	private long updateId;

	private List<ClangHighlightListener> listeners = new ArrayList<>();

	public abstract void fieldLocationChanged(FieldLocation location, Field field,
			EventTrigger trigger);

	void setHighlightColor(Color c) {
		defaultHighlightColor = c;
	}

<<<<<<< HEAD
	/**
	 * Returns the color provider used by this class to generate colors.  The initial color
	 * selection is random.  Repeated calls to get a color for the same token will return the same
	 * color.
	 * @return the color provider
	 */
	public ColorProvider getRandomColorProvider() {
		return token -> secondaryHighlightColors.getColor(token.getText());
	}

	/**
	 * Returns the token that has the primary highlight applied, if any.  If multiple tokens are
	 * highlighted, then the return value is arbitrary.
	 * @return the highlighted text
	 */
	public String getPrimaryHighlightedText() {
		ClangToken highlightedToken = getHighlightedToken();
		if (highlightedToken != null) {
			return highlightedToken.getText();
		}
		return null;
	}

	/**
	 * An value that is updated every time a new highlight is added.  This allows clients to
	 * determine if a buffered update request is still valid.
	 * @return the value
	 */
=======
>>>>>>> 37b3ce22
	public long getUpdateId() {
		return updateId;
	}

	public boolean hasPrimaryHighlight(ClangToken token) {
		return primaryHighlightTokens.contains(token);
	}

	public boolean hasSecondaryHighlight(ClangToken token) {
		return getSecondaryHighlight(token) != null;
	}

	public boolean hasSecondaryHighlights(Function function) {
		return !secondaryHighlightersbyFunction.get(function).isEmpty();
	}

	public Color getSecondaryHighlight(ClangToken token) {
		DecompilerHighlighter highlighter = getSecondaryHighlighter(token);
		if (highlighter != null) {
			TokenHighlights highlights = highlighterHighlights.get(highlighter);
			HighlightToken hlToken = highlights.get(token);
			return hlToken.getColor();
		}

		return null;
	}

	public TokenHighlightColors getSecondaryHighlightColors() {
		return secondaryHighlightColors;
	}

	public TokenHighlights getPrimaryHighlights() {
		return primaryHighlightTokens;
	}

	/**
	 * Returns all secondary highlighters for the given function.   This allows clients to update
	 * the secondary highlight state of a given function without affecting highlights applied to
	 * other functions.
	 * @param function the function
	 * @return the highlighters
	 */
	public Set<ClangDecompilerHighlighter> getSecondaryHighlighters(Function function) {
		return new HashSet<>(secondaryHighlightersbyFunction.get(function));
	}

	/**
	 * Returns all global highlighters installed in this controller.  The global highlighters apply
	 * to all functions.  This is in contrast to secondary highlighters, which are
	 * function-specific.
	 * @return the highlighters
	 */
	public Set<ClangDecompilerHighlighter> getGlobalHighlighters() {
		Set<ClangDecompilerHighlighter> allHighlighters = highlighterHighlights.keySet();
		Set<ClangDecompilerHighlighter> results = new HashSet<>(allHighlighters);
		results.removeAll(secondaryHighlighters);
		return results;
	}

	/**
	 * Gets all highlights for the given highlighter.
	 * @param highlighter the highlighter
	 * @return the highlights
	 * @see #getPrimaryHighlights()
	 */
	public TokenHighlights getHighlighterHighlights(DecompilerHighlighter highlighter) {
		return highlighterHighlights.get(highlighter);
	}

	/**
	 * Return the current highlighted token (if exists and unique)
	 * @return token or null
	 */
	public ClangToken getHighlightedToken() {
		if (primaryHighlightTokens.size() == 1) {
			HighlightToken hlToken = CollectionUtils.any(primaryHighlightTokens);
			return hlToken.getToken();
		}
		return null;
	}

	private void gatherAllTokens(ClangNode parentNode, Set<ClangToken> results) {

		int n = parentNode.numChildren();
		for (int i = 0; i < n; i++) {
			ClangNode node = parentNode.Child(i);
			if (node.numChildren() > 0) {
				gatherAllTokens(node, results);
			}
			else if (node instanceof ClangToken) {
				results.add((ClangToken) node);
			}
		}
	}

	public void clearPrimaryHighlights() {
		Consumer<ClangToken> clearAll = token -> {
			token.setMatchingToken(false);
			updateHighlightColor(token);
		};

		doClearHighlights(primaryHighlightTokens, clearAll);
		notifyListeners();
	}

	private void doClearHighlights(TokenHighlights tokenHighlights, Consumer<ClangToken> clearer) {
		Iterator<HighlightToken> it = tokenHighlights.iterator();
		while (it.hasNext()) {
			HighlightToken highlight = it.next();

			// must remove the highlight before calling the clearer as that may call back into the
			// TokenHighlights we are clearing
			it.remove();
			ClangToken token = highlight.getToken();
			clearer.accept(token);
		}
	}

	/**
	 * Toggles the primary highlight state of the given set of tokens.  If the given tokens do not
	 * all have the same highlight state (highlights on or off), then the highlights will be
	 * cleared.  If all tokens are not highlighted, then they will all become highlighted.
	 * 
	 * @param hlColor the highlight color
	 * @param tokens the tokens
	 */
	public void togglePrimaryHighlights(Color hlColor, Supplier<List<ClangToken>> tokens) {

		boolean isAllHighlighted = true;
		for (ClangToken otherToken : tokens.get()) {
			if (!hasPrimaryHighlight(otherToken)) {
				isAllHighlighted = false;
				break;
			}
		}

		// this is a bit odd, but whenever we change the primary highlights, we always reset any
		// previous primary highlight (see javadoc header)
		clearPrimaryHighlights();

		if (isAllHighlighted) {
			// nothing to do; we toggled from 'all on' to 'all off'
			return;
		}

		addPrimaryHighlights(tokens, hlColor);
	}

	/**
	 * Removes all secondary highlights for the given function
	 * @param f the function
	 */
	public void removeSecondaryHighlights(Function f) {

		List<ClangDecompilerHighlighter> highlighters = secondaryHighlightersbyFunction.get(f);
		for (ClangDecompilerHighlighter highlighter : highlighters) {
			TokenHighlights highlights = highlighterHighlights.get(highlighter);
			Consumer<ClangToken> clearHighlight = token -> updateHighlightColor(token);
			doClearHighlights(highlights, clearHighlight);
		}
		highlighters.clear();
		notifyListeners();
	}

	/**
	 * Removes all secondary highlights for the given token
	 * @param token the token
	 * @see #removeSecondaryHighlights(Function)
	 */
	public void removeSecondaryHighlights(ClangToken token) {
		DecompilerHighlighter highlighter = getSecondaryHighlighter(token);
		if (highlighter != null) {
			highlighter.dispose(); // this will call removeHighlighterHighlights()
		}
		notifyListeners();
	}

	private DecompilerHighlighter getSecondaryHighlighter(ClangToken token) {
		for (DecompilerHighlighter highlighter : secondaryHighlighters) {
			TokenHighlights highlights = highlighterHighlights.get(highlighter);
			HighlightToken hlToken = highlights.get(token);
			if (hlToken != null) {
				return highlighter;
			}
		}

		return null;
	}

	public void removeHighlighter(DecompilerHighlighter highlighter) {

		removeHighlighterHighlights(highlighter);
		highlighterHighlights.remove(highlighter);
		secondaryHighlighters.remove(highlighter);

		Collection<List<ClangDecompilerHighlighter>> lists =
			secondaryHighlightersbyFunction.values();
		for (List<ClangDecompilerHighlighter> highlighters : lists) {
			if (highlighters.remove(highlighter)) {
				break;
			}
		}
	}

	/**
	 * Removes all highlights for this highlighter across all functions
	 * @param highlighter the highlighter
	 */
	public void removeHighlighterHighlights(DecompilerHighlighter highlighter) {

		TokenHighlights highlighterTokens = highlighterHighlights.get(highlighter);
		if (highlighterTokens == null) {
			return;
		}

		Consumer<ClangToken> clearHighlight = token -> updateHighlightColor(token);
		doClearHighlights(highlighterTokens, clearHighlight);
		notifyListeners();
	}

	/**
	 * Adds the given secondary highlighter, but does not create any highlights.  All secondary
	 * highlighters pertain to a given function.
	 * @param function the function
	 * @param highlighter the highlighter
	 */
	public void addSecondaryHighlighter(Function function, ClangDecompilerHighlighter highlighter) {

		// Note: this highlighter has likely already been added the the this class, but has not
		//       yet been bound to the given function.
		secondaryHighlightersbyFunction.get(function).add(highlighter);
		secondaryHighlighters.add(highlighter);
		highlighterHighlights.putIfAbsent(highlighter, new TokenHighlights());
	}

	// Note: this is used for all highlight types, secondary and highlighter service highlighters
	public void addHighlighter(ClangDecompilerHighlighter highlighter) {
		highlighterHighlights.putIfAbsent(highlighter, new TokenHighlights());
	}

	// Note: this is used for all highlight types, secondary and highlighter service highlights
	public void addHighlighterHighlights(ClangDecompilerHighlighter highlighter,
			Supplier<? extends Collection<ClangToken>> tokens,
			ColorProvider colorProvider) {

		Objects.requireNonNull(highlighter);
		TokenHighlights highlighterTokens =
			highlighterHighlights.computeIfAbsent(highlighter, k -> new TokenHighlights());
		addTokensToHighlights(tokens.get(), colorProvider, highlighterTokens);
	}

	private void addPrimaryHighlights(Supplier<? extends Collection<ClangToken>> tokens,
			Color hlColor) {
		ColorProvider colorProvider = token -> hlColor;
		addTokensToHighlights(tokens.get(), colorProvider, primaryHighlightTokens);
	}

	public void addPrimaryHighlights(ClangNode parentNode, Set<PcodeOp> ops, Color hlColor) {

		addPrimaryHighlights(parentNode, token -> {
			PcodeOp op = token.getPcodeOp();
			return ops.contains(op) ? hlColor : null;
		});
	}

	public void addPrimaryHighlights(ClangNode parentNode, ColorProvider colorProvider) {

		Set<ClangToken> tokens = new HashSet<>();
		gatherAllTokens(parentNode, tokens);
		addTokensToHighlights(tokens, colorProvider::getColor, primaryHighlightTokens);
	}

	private void addPrimaryHighlights(Collection<ClangToken> tokens, Color hlColor) {
		ColorProvider colorProvider = token -> hlColor;
		addTokensToHighlights(tokens, colorProvider, primaryHighlightTokens);
	}

	private void addTokensToHighlights(Collection<ClangToken> tokens,
			ColorProvider colorProvider, TokenHighlights currentHighlights) {

		updateId++;

		for (ClangToken clangToken : tokens) {
			Color color = colorProvider.getColor(clangToken);
			doAddHighlight(clangToken, color, currentHighlights);
		}
		notifyListeners();
	}

	protected void addPrimaryHighlight(ClangToken token, Color highlightColor) {
		addPrimaryHighlights(Set.of(token), highlightColor);
	}

	private void doAddHighlight(ClangToken clangToken, Color highlightColor,
			TokenHighlights currentHighlights) {

		if (highlightColor == null) {
			return;
		}

		// store the actual requested color
		currentHighlights.add(new HighlightToken(clangToken, highlightColor));
		updateHighlightColor(clangToken);
	}

	private void updateHighlightColor(ClangToken t) {
		// set the color to the current combined value of both highlight types
		Color combinedColor = getCombinedColor(t);
		t.setHighlight(combinedColor);
	}

	private void add(List<Color> colors, HighlightToken hlToken) {
		if (hlToken != null) {
			colors.add(hlToken.getColor());
		}
	}

	private void add(List<Color> colors, Color c) {
		if (c != null) {
			colors.add(c);
		}
	}

	/**
	 * Returns the current highlight color for the given token, based upon all known highlights,
	 * primary, secondary and highlighters
	 * @param t the token
	 * @return the color
	 */
	public Color getCombinedColor(ClangToken t) {

		// note: not sure whether we should always blend all colors or decide to allow some
		//       highlighters have precedence for highlighting

		HighlightToken primaryHl = primaryHighlightTokens.get(t);
		Color blendedHlColor = blendHighlighterColors(t);

		List<Color> allColors = new ArrayList<>();
		add(allColors, primaryHl);
		add(allColors, blendedHlColor);

		Color blended = blend(allColors);
		return blended;
	}

	public Color blend(List<Color> colors) {

		if (colors.isEmpty()) {
			return null;
		}

		if (colors.size() == 1) {
			return CollectionUtils.any(colors);
		}

		Color lastColor = colors.get(0);
		for (int i = 1; i < colors.size(); i++) {
			Color nextColor = colors.get(i);
			lastColor = ColorUtils.blend(lastColor, nextColor, .8f);
		}

		return lastColor;
	}

	private Color blendHighlighterColors(ClangToken token) {

		Function function = getFunction(token);
		if (function == null) {
			return null; // not sure if this can happen
		}

		Set<ClangDecompilerHighlighter> global = getGlobalHighlighters();
		Set<ClangDecompilerHighlighter> secondary = getSecondaryHighlighters(function);
		Iterable<ClangDecompilerHighlighter> it = CollectionUtils.asIterable(global, secondary);
		Color lastColor = null;
		for (ClangDecompilerHighlighter highlighter : it) {
			TokenHighlights highlights = highlighterHighlights.get(highlighter);
			HighlightToken hlToken = highlights.get(token);
			if (hlToken == null) {
				continue;
			}

			Color nextColor = hlToken.getColor();
			if (lastColor != null) {
				lastColor = ColorUtils.blend(lastColor, nextColor, .8f);
			}
			else {
				lastColor = nextColor;
			}
		}

		return lastColor;
	}

	private Function getFunction(ClangToken t) {
		ClangFunction cFunction = t.getClangFunction();
		if (cFunction == null) {
			return null;
		}

		HighFunction highFunction = cFunction.getHighFunction();
		if (highFunction == null) {
			return null;
		}
		return highFunction.getFunction();
	}

	/**
	 * If input token is a parenthesis, highlight all tokens between it and its match
	 * @param tok potential parenthesis token
	 * @param highlightColor the highlight color
	 * @return a list of all tokens that were highlighted.
	 */
	protected List<ClangToken> addPrimaryHighlightToTokensForParenthesis(ClangSyntaxToken tok,
			Color highlightColor) {

		int paren = tok.getOpen();
		if (paren == -1) {
			paren = tok.getClose();
		}

		if (paren == -1) {
			return new ArrayList<>(); // Not a parenthesis
		}

		List<ClangToken> results = gatherContentsOfParenthesis(tok, paren);
		addPrimaryHighlights(results, highlightColor);
		return results;
	}

	private List<ClangToken> gatherContentsOfParenthesis(ClangSyntaxToken tok, int parenId) {

		List<ClangToken> results = new ArrayList<>();
		int parenCount = 0;
		ClangNode par = tok.Parent();
		while (par != null) {
			boolean outside = true;
			if (!(par instanceof ClangTokenGroup)) {
				par = par.Parent();
				continue;
			}

			List<ClangNode> list = new ArrayList<>();
			((ClangTokenGroup) par).flatten(list);

			for (ClangNode node : list) {
				ClangToken tk = (ClangToken) node;
				if (tk instanceof ClangSyntaxToken) {
					ClangSyntaxToken syn = (ClangSyntaxToken) tk;
					if (syn.getOpen() == parenId) {
						parenCount++;
						outside = false;
					}
					else if (syn.getClose() == parenId) {
						parenCount++;
						outside = true;
						results.add(syn);
					}
				}

				if (!outside) {
					results.add(tk);
				}

				if (parenCount == 2) {
					return results; // found both parens; break out early
				}
			}
			par = par.Parent();
		}

		return results;
	}

	public void addBraceHighlight(ClangSyntaxToken token, Color highlightColor) {

		if (DecompilerUtils.isBrace(token)) {
			highlightBrace(token, highlightColor);
			notifyListeners();
		}
	}

	private void highlightBrace(ClangSyntaxToken startToken, Color highlightColor) {

		ClangSyntaxToken matchingBrace = DecompilerUtils.getMatchingBrace(startToken);
		if (matchingBrace != null) {
			matchingBrace.setMatchingToken(true); // this is a signal to the painter
			addPrimaryHighlights(Set.of(matchingBrace), highlightColor);
		}
	}

	public void addListener(ClangHighlightListener listener) {
		listeners.add(listener);
	}

	public void removeListener(ClangHighlightListener listener) {
		listeners.remove(listener);
	}

	protected void notifyListeners() {
		for (ClangHighlightListener listener : listeners) {
			listener.tokenHighlightsChanged();
		}
	}

	public void dispose() {
		listeners.clear();
		primaryHighlightTokens.clear();
		secondaryHighlighters.clear();
		secondaryHighlightersbyFunction.clear();
		highlighterHighlights.clear();
	}
}<|MERGE_RESOLUTION|>--- conflicted
+++ resolved
@@ -35,11 +35,10 @@
 /**
  * Class to handle highlights for a decompiled function.
  * 
- * <p>This class does not painting directly.  Rather, this class tracks the currently highlighted
+ * <p>This class does not paint directly.  Rather, this class tracks the currently highlighted
  * tokens and then sets the highlight color on the token when it is highlighted and clears the
  * highlight color when the highlight is removed.
  * 
-<<<<<<< HEAD
  * <p>This class maintains the following types of highlights:
  * <UL>
  * 	<LI>Primary Highlights - triggered by user clicking and some user actions; considered transient
@@ -61,16 +60,6 @@
  * </UL>
  * 
  * <p>When multiple highlights overlap, their colors will be blended.
-=======
- * <p>This class maintains the notion of 'primary' highlights and 'secondary' highlights.
- * Primary highlights are considered transient and get cleared whenever the location changes.
- * Secondary highlights will stay until they are manually cleared by a user action.  Primary
- * highlights happen when the user clicks around the Decompiler.  They show state such as the
- * current field, impact of a variable (via a slicing action), or related syntax (such as
- * matching braces).  Secondary highlights are triggered by the user to show all occurrences of
- * a particular variable.  Further,  the user can apply multiple secondary highlights at the
- * same time, with different colors for each highlight.
->>>>>>> 37b3ce22
  */
 public abstract class ClangHighlightController {
 
@@ -116,7 +105,6 @@
 		defaultHighlightColor = c;
 	}
 
-<<<<<<< HEAD
 	/**
 	 * Returns the color provider used by this class to generate colors.  The initial color
 	 * selection is random.  Repeated calls to get a color for the same token will return the same
@@ -145,8 +133,6 @@
 	 * determine if a buffered update request is still valid.
 	 * @return the value
 	 */
-=======
->>>>>>> 37b3ce22
 	public long getUpdateId() {
 		return updateId;
 	}
