/* ###
 * IP: GHIDRA
 *
 * Licensed under the Apache License, Version 2.0 (the "License");
 * you may not use this file except in compliance with the License.
 * You may obtain a copy of the License at
 *
 *      http://www.apache.org/licenses/LICENSE-2.0
 *
 * Unless required by applicable law or agreed to in writing, software
 * distributed under the License is distributed on an "AS IS" BASIS,
 * WITHOUT WARRANTIES OR CONDITIONS OF ANY KIND, either express or implied.
 * See the License for the specific language governing permissions and
 * limitations under the License.
 */
package ghidra.app.plugin.core.functiongraph.graph.layout;

import static ghidra.program.model.pcode.PcodeBlock.*;

import java.awt.Rectangle;
import java.awt.Shape;
import java.awt.geom.Point2D;
import java.util.*;
import java.util.concurrent.atomic.AtomicInteger;

import org.apache.commons.collections4.BidiMap;
import org.apache.commons.collections4.bidimap.DualHashBidiMap;
import org.apache.commons.collections4.map.LazyMap;

import com.google.common.base.Function;

import edu.uci.ics.jung.visualization.renderers.Renderer.EdgeLabel;
import ghidra.app.decompiler.DecompInterface;
import ghidra.app.decompiler.DecompileOptions;
import ghidra.app.plugin.core.functiongraph.graph.FGEdge;
import ghidra.app.plugin.core.functiongraph.graph.FunctionGraph;
import ghidra.app.plugin.core.functiongraph.graph.jung.renderer.DNLArticulatedEdgeTransformer;
import ghidra.app.plugin.core.functiongraph.graph.vertex.FGVertex;
import ghidra.app.plugin.core.functiongraph.graph.vertex.GroupedFunctionGraphVertex;
import ghidra.graph.VisualGraph;
import ghidra.graph.viewer.GraphViewerUtils;
import ghidra.graph.viewer.layout.*;
import ghidra.graph.viewer.vertex.VisualGraphVertexShapeTransformer;
import ghidra.program.model.address.Address;
import ghidra.program.model.address.AddressSetView;
import ghidra.program.model.block.*;
import ghidra.program.model.listing.Program;
import ghidra.program.model.pcode.*;
import ghidra.util.Msg;
import ghidra.util.exception.AssertException;
import ghidra.util.exception.CancelledException;
import ghidra.util.task.TaskMonitor;

/**
 * A layout that uses the decompiler to show code nesting based upon conditional logic.
 *
 * <p>Edges returning to the default code flow are painted lighter to de-emphasize them.  This
 * could be made into an option.
 *
 * <p>Edge routing herein defaults to 'simple routing'; 'complex routing' is a user option.
 * Simple routing will reduce edge noise as much as possible by combining/overlapping edges that
 * flow towards the bottom of the function (returning code flow).  Also, edges may fall behind
 * vertices for some functions.   Complex routing allows the user to visually follow the flow
 * of an individual edge.  Complex routing will prevent edges from overlapping and will route
 * edges around vertices.    Simple routing is better when the layout of the vertices is
 * important to the user; complex routing is better when edges/relationships are more
 * important to the user.
 *
 * TODO ideas:
 * -paint fallthrough differently for all, or just for those returning to the baseline
 */
public class DecompilerNestedLayout extends AbstractFGLayout {

	/** Amount of visual buffer between edges and other things used to show separation */
	private static final int EDGE_SPACING = 5;

	/** The space between an articulation point and its vertex */
	private static final int VERTEX_TO_EDGE_ARTICULATION_PADDING = 20;

	private static final int VERTEX_TO_EDGE_AVOIDANCE_PADDING =
		VERTEX_TO_EDGE_ARTICULATION_PADDING - EDGE_SPACING;

	/** Multiplier used to grow spacing as distance between two edge endpoints grows */
	private static final int EDGE_ENDPOINT_DISTANCE_MULTIPLIER = 20;

	/** Amount to keep an edge away from the bounding box of a vertex */
	private static final int VERTEX_BORDER_THICKNESS = EDGE_SPACING;

	/** An amount by which edges entering a vertex from the left are offset to avoid overlapping */
	private static final int EDGE_OFFSET_INCOMING_FROM_LEFT = EDGE_SPACING;

	private DecompilerBlockGraph blockGraphRoot;

	public DecompilerNestedLayout(FunctionGraph graph, String name) {
		this(graph, name, true);
	}

	private DecompilerNestedLayout(FunctionGraph graph, String name, boolean initialize) {
		super(graph, name);
		if (initialize) {
			initialize();
		}
	}

	@Override
	public Function<FGEdge, Shape> getEdgeShapeTransformer() {
		return new DNLArticulatedEdgeTransformer();
	}

	@Override
	public EdgeLabel<FGVertex, FGEdge> getEdgeLabelRenderer() {
		return new DNLEdgeLabelRenderer<>(getCondenseFactor());
	}

	@Override
	protected double getCondenseFactor() {
		// our layout needs more spacing because we have custom edge routing that we want to
		// stand out
		return .3;
	}

	private DNLayoutOptions getLayoutOptions() {
		return (DNLayoutOptions) options.getLayoutOptions(getLayoutName());
	}

	@Override
	protected GridLocationMap<FGVertex, FGEdge> performInitialGridLayout(
			VisualGraph<FGVertex, FGEdge> jungGraph) throws CancelledException {

		BlockGraph outgraph = null;
		DecompileOptions decompilerOptions = new DecompileOptions();
		DecompInterface ifc = new DecompInterface();
		try {
			ifc.setOptions(decompilerOptions);

			FGVertex aVertex = jungGraph.getVertices().iterator().next();
			Program program = aVertex.getProgram();
			if (!ifc.openProgram(program)) {
				throw new RuntimeException("Unable to initialize: " + ifc.getLastMessage());
			}

			BlockGraph ingraph = buildCurrentFunctionGraph(program, jungGraph, monitor);
			if (ingraph == null) {
				throw new RuntimeException("Unable to initialize: " + ifc.getLastMessage());
			}

			outgraph = ifc.structureGraph(ingraph, program.getAddressFactory(), 0, monitor);
		}
		finally {
			ifc.dispose();
		}

		if (outgraph == null) {
			throw new RuntimeException("No results from the Decompiler: " + ifc.getLastMessage());
		}

		if (outgraph.getSize() == 0) {
			throw new RuntimeException("No results from the Decompiler: " + ifc.getLastMessage());
		}

		blockGraphRoot = new DecompilerBlockGraph(null, outgraph);

		printGraphStrucure(outgraph);
		debug("\n\n");
		printParts(0, outgraph);
		debug("\n\n");
		printConvertedStructure(0, blockGraphRoot);

		GridLocationMap<FGVertex, FGEdge> gridLocations =
			assignCoordinates(jungGraph, blockGraphRoot);

		labelEdges(jungGraph, gridLocations, blockGraphRoot);

		Address entryPoint = function.getEntryPoint();
		FGVertex vertex = getVertex(jungGraph, entryPoint);
		Integer row = gridLocations.row(vertex);
		Integer col = gridLocations.col(vertex);
		if (row != 0 || col != 0) {
			Msg.debug(this, "Function graph has entry point not at top of layout: " + entryPoint);
		}

		return gridLocations;
	}

	private void labelEdges(VisualGraph<FGVertex, FGEdge> jungGraph,
			GridLocationMap<FGVertex, FGEdge> gridLocations, DecompilerBlockGraph root) {

		Collection<FGEdge> edges = jungGraph.getEdges();
		for (FGEdge e : edges) {

			FGVertex start = e.getStart();
			FGVertex end = e.getEnd();
			Address startAddress = start.getVertexAddress();
			Address endAddress = end.getVertexAddress();
			int result = startAddress.compareTo(endAddress);
			DecompilerBlock endBlock = blockGraphRoot.getBlock(end);
			DecompilerBlock loop = endBlock.getParentLoop();
			if (result > 0 && loop != null) {
				DecompilerBlock startBlock = root.getBlock(start);
				startBlock = startBlock.parent;
				e.setLabel(startBlock.getName());
				continue;
			}

			//
			// Special case: fallthrough--don't label this...not sure how to tell fallthrough.  For
			//               now assume that any column below or backwards is fallthrough.  However,
			//               do label fallthrough if it is the only edge.
			//
			Integer startCol = gridLocations.col(start);
			Integer endCol = gridLocations.col(end);
			boolean isFallthrough = startCol >= endCol;

			Collection<FGEdge> outEdges = jungGraph.getOutEdges(start);
			boolean hasBranching = outEdges.size() > 1;

			if (isFallthrough && hasBranching) {
				continue;
			}

			DecompilerBlock startBlock = root.getBlock(start);
			startBlock = startBlock.parent;
			e.setLabel(startBlock.getName());
		}
	}

	@Override
	protected Map<FGEdge, List<Point2D>> positionEdgeArticulationsInLayoutSpace(
			VisualGraphVertexShapeTransformer<FGVertex> transformer,
			Map<FGVertex, Point2D> vertexLayoutLocations, Collection<FGEdge> edges,
			LayoutLocationMap<FGVertex, FGEdge> layoutToGridMap) throws CancelledException {

		Map<FGEdge, List<Point2D>> newEdgeArticulations = new HashMap<>();

		// Condensing Note: we have guilty knowledge that our parent class my condense the
		// vertices and edges towards the center of the graph after we calculate positions.
		// To prevent the edges from moving to far behind the vertices, we will compensate a
		// bit for that effect using this offset value.   The getEdgeOffset() method below is
		// updated for the condense factor.
		int edgeOffset = isCondensedLayout()
				? (int) (VERTEX_TO_EDGE_ARTICULATION_PADDING * (1 - getCondenseFactor()))
				: VERTEX_TO_EDGE_ARTICULATION_PADDING;
		Vertex2dFactory vertex2dFactory =
			new Vertex2dFactory(transformer, vertexLayoutLocations, layoutToGridMap, edgeOffset);

		//
		// Route our edges!
		//
		for (FGEdge e : edges) {
			monitor.checkCanceled();

			FGVertex startVertex = e.getStart();
			FGVertex endVertex = e.getEnd();

			Vertex2d start = vertex2dFactory.get(startVertex);
			Vertex2d end = vertex2dFactory.get(endVertex);
			boolean goingUp = start.rowIndex > end.rowIndex;

			if (goingUp) {
				// we paint loops going back up differently than other edges so the user can
				// visually pick out the loops much easier
				DecompilerBlock block = blockGraphRoot.getBlock(endVertex);
				DecompilerBlock loop = block.getParentLoop();

				if (loop != null) {
					List<Point2D> articulations =
						routeUpwardLoop(layoutToGridMap, vertex2dFactory, start, end, loop);
					newEdgeArticulations.put(e, articulations);
					continue;
				}
			}

			List<Point2D> articulations = new ArrayList<>();

			//
			// Basic routing:
			// -leave the bottom of the start vertex
			// -first bend at some constant offset
			// -move to right or left, to above the end vertex
			// -second bend above the end vertex at previous constant offset
			//
			// Edges start/end on the vertex center.  If we offset them to avoid
			//    overlapping, then they produce angles when only using two articulations.
			//    Thus, we create articulations that are behind the vertices to remove
			//    the angles.  This points will not be seen.
			//
			//
			// Complex routing:
			// -this mode will route edges around vertices
			//
			// One goal for complex edge routing is to prevent overlapping (simple edge routing
			// prefers overlapping to reduce lines).  To prevent overlapping we will use different
			// offset x and y values, depending upon the start and end vertex row and column
			// locations.   Specifically, for a given edge direction there will be a bias:
			// 		-Edge to the right - leave from the right; arrive to the left
			//  	-Edge to the left - leave from the left; arrive to the right
			//  	-Edge straight down - go straight down
			//
			// For each of the above offsets, there will be an amplifier based upon row/column
			// distance from start to end vertex.  This has the effect that larger vertex
			// distances will have a larger offset/spacing.
			//

			if (start.columnIndex < end.columnIndex) { // going to the right

				routeToTheRight(start, end, vertex2dFactory, articulations);
			}

			else if (start.columnIndex > end.columnIndex) { // going to the left; flow return

				// check for the up or down direction
				if (start.rowIndex < end.rowIndex) { // down
					routeToTheLeft(start, end, e, vertex2dFactory, articulations);
				}
				else {
					routeToTheRightGoingUpwards(start, end, vertex2dFactory, articulations);
				}
			}

			else {  // going down; no nesting; flow return

				routeDownward(start, end, e, vertex2dFactory, articulations);
			}

			newEdgeArticulations.put(e, articulations);
		}

		vertex2dFactory.dispose();
		return newEdgeArticulations;
	}

	private List<Point2D> routeUpwardLoop(LayoutLocationMap<FGVertex, FGEdge> layoutToGridMap,
			Vertex2dFactory vertex2dFactory, Vertex2d start, Vertex2d end, DecompilerBlock loop) {
		Set<FGVertex> loopVertices = loop.getVertices();
		FGVertex rightmostLoopVertex =
			getRightmostVertex(layoutToGridMap, vertex2dFactory, loopVertices);

		int startRow = start.rowIndex;
		int endRow = end.rowIndex;
		int startColumn = Math.min(start.columnIndex, end.columnIndex);
		int endColumn = Math.max(start.columnIndex, end.columnIndex);

		Column rightmostLoopColumn = layoutToGridMap.col(rightmostLoopVertex);
		endColumn = Math.max(endColumn, rightmostLoopColumn.index);

		// Look for any vertices that are no part of the loop, but are placed inside
		// of the loop bounds.  This can happen in a graph when the decompiler uses
		// goto statements.   Use the loop's rightmost vertex to establish the loops
		// right edge and then use that to check for any stray non-loop vertices.
		List<Vertex2d> interlopers =
			getVerticesInBounds(vertex2dFactory, startRow, endRow, startColumn, endColumn);

		// place the right x position to the right of the rightmost vertex, not
		// extending past the next column
		FGVertex rightmostVertex = getRightmostVertex(interlopers);
		Column rightmostColumn = layoutToGridMap.col(rightmostVertex);
		Column nextColumn = layoutToGridMap.nextColumn(rightmostColumn);
		Vertex2d rightmostV2d = vertex2dFactory.get(rightmostVertex);

		// the padding used for these two lines is somewhat arbitrary and may be changed
		double rightSide = rightmostV2d.getRight() + GraphViewerUtils.EXTRA_LAYOUT_COLUMN_SPACING;
		double x = Math.min(rightSide,
			nextColumn.x - GraphViewerUtils.EXTRA_LAYOUT_COLUMN_SPACING_CONDENSED);

		List<Point2D> articulations = routeLoopEdge(start, end, x);
		return articulations;
	}

	private List<Vertex2d> getVerticesInBounds(Vertex2dFactory vertex2dFactory, int startRow,
			int endRow, int startColumn, int endColumn) {

		if (startRow > endRow) { // going upwards
			int temp = endRow;
			endRow = startRow;
			startRow = temp;
		}

		List<Vertex2d> toCheck = new LinkedList<>();
		for (int row = startRow; row < endRow + 1; row++) {

			for (int col = startColumn; col < endColumn + 1; col++) {

				// assume any other vertex in our column can clip (it will not clip when
				// the 'spacing' above pushes the edge away from this column, like for
				// large row delta values)
				Vertex2d otherVertex = vertex2dFactory.get(row, col);
				if (otherVertex != null) {
					toCheck.add(otherVertex);
				}
			}
		}

		return toCheck;
	}

	private void routeToTheRightGoingUpwards(Vertex2d start, Vertex2d end,
			Vertex2dFactory vertex2dFactory, List<Point2D> articulations) {

		//
		// For routing to the right and back up we will leave the start vertex from the right side
		// and enter the end vertex on the right side.   As the vertices get further apart, we will
		// space them further in towards the center.
		//

		int delta = start.rowIndex - end.rowIndex;
		int multiplier = EDGE_ENDPOINT_DISTANCE_MULTIPLIER;
		if (useSimpleRouting()) {
			multiplier = 1; // we allow edges to overlap with 'simple routing'
		}
		int distanceSpacing = delta * multiplier;

<<<<<<< HEAD
		// Condensing is when the graph will pull nodes closer together on the x axis to
		// reduce whitespace and make the entire graph easier to see.   In this case, update
		// the offset to avoid running into the moved vertices.
=======
		// Condensing Note: we have guilty knowledge that our parent class my condense the
		// vertices and edges towards the center of the graph after we calculate positions.
		// To prevent the edges from moving to far behind the vertices, we will compensate a
		// bit for that effect using this offset value.   The getEdgeOffset() method is
		// updated for the condense factor.
>>>>>>> b233e8e6
		int exaggerationFactor = 1;
		if (isCondensedLayout()) {
			exaggerationFactor = 2; // determined by trial-and-error; can be made into an option
		}
		distanceSpacing *= exaggerationFactor;

		double x1 = start.getX();
		double y1 = start.getTop() + VERTEX_BORDER_THICKNESS;

		// spacing moves closer to center as the distance grows
		y1 += distanceSpacing;

		// restrict y from moving past the center
		double startCenterY = start.getY() - VERTEX_BORDER_THICKNESS;
		y1 = Math.min(y1, startCenterY);
		articulations.add(new Point2D.Double(x1, y1)); // point is hidden behind the vertex

		// Use the spacing to move the y value towards the top of the vertex.  Just like with
		// the x value, restrict the y to the range between the edge and the center.
		double startRightX = start.getRight();
		double x2 = startRightX + VERTEX_BORDER_THICKNESS; // start at the end

		// spacing moves closer to center as the distance grows
		x2 += distanceSpacing;

		double y2 = y1;
		articulations.add(new Point2D.Double(x2, y2));

		routeAroundColumnVertices(start, end, vertex2dFactory, articulations, x2);

		double x3 = x2;
		double y3 = end.getBottom() - VERTEX_BORDER_THICKNESS;

		// spacing moves closer to center as the distance grows
		y3 -= distanceSpacing;

		// restrict from moving back past the center
		double endYLimit = end.getY() + VERTEX_BORDER_THICKNESS;
		y3 = Math.max(y3, endYLimit);
		articulations.add(new Point2D.Double(x3, y3));

		double x4 = end.getX();
		double y4 = y3;
		articulations.add(new Point2D.Double(x4, y4)); // point is hidden behind the vertex
	}

	private void routeDownward(Vertex2d start, Vertex2d end, FGEdge e,
			Vertex2dFactory vertex2dFactory, List<Point2D> articulations) {

		lighten(e);

		int delta = end.rowIndex - start.rowIndex;
		int distanceSpacing = delta * EDGE_ENDPOINT_DISTANCE_MULTIPLIER;

		double x1 = start.getX() - distanceSpacing; // update for extra spacing
		double y1 = start.getY(); // hidden
		articulations.add(new Point2D.Double(x1, y1));

		double x2 = x1; // same distance over
		double y2 = end.getY();
		articulations.add(new Point2D.Double(x2, y2));

		double x3 = end.getX() + (-distanceSpacing);
		double y3 = y2;

		routeAroundColumnVertices(start, end, vertex2dFactory, articulations, x3);

		articulations.add(new Point2D.Double(x3, y3));

		double x4 = end.getX();
		double y4 = y3;
		articulations.add(new Point2D.Double(x4, y4)); // point is hidden behind the vertex

	}

	private void routeToTheLeft(Vertex2d start, Vertex2d end, FGEdge e,
			Vertex2dFactory vertex2dFactory, List<Point2D> articulations) {

		lighten(e);

		//
		// For routing to the left we will leave the start vertex from just left of center and
		// enter the end vertex on the top, towards the right.   As the vertices get further apart,
		// we will space them further in towards the center of the end vertex.  This will keep
		// edges with close endpoints from intersecting edges with distant endpoints.
		//

		int delta = end.rowIndex - start.rowIndex;
		int multiplier = EDGE_ENDPOINT_DISTANCE_MULTIPLIER;
		if (useSimpleRouting()) {
			multiplier = 1; // we allow edges to overlap with 'simple routing'
		}
		int distanceSpacing = delta * multiplier;

		double x1 = start.getX() - VERTEX_BORDER_THICKNESS; // start at the center

		// spacing moves closer to left edge as the distance grows
		x1 -= distanceSpacing;

		// restrict from moving backwards past the edge
		double startXLimit = start.getLeft() + VERTEX_BORDER_THICKNESS;
		x1 = Math.max(x1, startXLimit);

		// restrict x from moving past the end vertex x value to force the edge to enter
		// from the side
		double endRightX = end.getRight() - VERTEX_BORDER_THICKNESS;
		x1 = Math.max(x1, endRightX);

		double y1 = start.getY();
		articulations.add(new Point2D.Double(x1, y1)); // point is hidden behind the vertex

		double x2 = x1;
		double y2 = start.getBottom() + start.getEdgeOffset();
		articulations.add(new Point2D.Double(x2, y2)); // out of the bottom of the vertex

		// Use the spacing to move the end x value towards the center of the vertex
		double x3 = endRightX - VERTEX_BORDER_THICKNESS; // start at the end			

		// spacing moves closer to center as the distance grows
		x3 -= distanceSpacing;

		// restrict x from moving past the end vertex center x
		int edgeOffset = 0;
		if (usesEdgeArticulations()) {
			// for now, only offset edge lines when we are performing complex routing
			edgeOffset = EDGE_OFFSET_INCOMING_FROM_LEFT;
		}
		double endXLimit = end.getX() + VERTEX_BORDER_THICKNESS + edgeOffset;
		x3 = Math.max(x3, endXLimit);
		double y3 = y2;
		articulations.add(new Point2D.Double(x3, y3)); // into the top of the end vertex

		routeAroundColumnVertices(start, end, vertex2dFactory, articulations, x3);

		double x4 = x3;
		double y4 = end.getY();
		articulations.add(new Point2D.Double(x4, y4)); // point is hidden behind the vertex
	}

	private void routeToTheRight(Vertex2d start, Vertex2d end, Vertex2dFactory vertex2dFactory,
			List<Point2D> articulations) {

		//
		// For routing to the right we will leave the start vertex from the right side and
		// enter the end vertex on the left side.   As the vertices get further apart, we will
		// space them further in towards the center.  This will keep edges with close endpoints
		// from intersecting edges with distant endpoints.
		//

		int delta = end.rowIndex - start.rowIndex;
		if (delta < 0) {
			delta = -delta; // going up
		}
		int multiplier = EDGE_ENDPOINT_DISTANCE_MULTIPLIER;
		if (useSimpleRouting()) {
			multiplier = 1; // we allow edges to overlap with 'simple routing'
		}
		int distanceSpacing = delta * multiplier;

		double startRightX = start.getRight();
		double x1 = startRightX - VERTEX_BORDER_THICKNESS; // start at the end

		// spacing moves closer to center as the distance grows
		x1 -= distanceSpacing;

		// restrict x from moving past the end vertex x value to force the edge to enter
		// from the side
		double endLeftX = end.getLeft() - end.getEdgeOffset();
		x1 = Math.min(x1, endLeftX);

		// restrict from moving backwards past the center
		double startXLimit = start.getX() + VERTEX_BORDER_THICKNESS;
		x1 = Math.max(x1, startXLimit);

		double y1 = start.getY();
		articulations.add(new Point2D.Double(x1, y1)); // point is hidden behind the vertex

		// Use the spacing to move the y value towards the top of the vertex.  Just like with
		// the x value, restrict the y to the range between the edge and the center.
		double x2 = x1;
		double y2 = end.getTop() + VERTEX_BORDER_THICKNESS;

		// spacing moves closer to center as the distance grows
		y2 += distanceSpacing;

		// restrict from moving forwards past the center
		double endYLimit = end.getY() - VERTEX_BORDER_THICKNESS;
		y2 = Math.min(y2, endYLimit);
		articulations.add(new Point2D.Double(x2, y2));

		routeAroundColumnVertices(start, end, vertex2dFactory, articulations, x2);

		double x3 = x2;
		double y3 = end.getY();
		articulations.add(new Point2D.Double(x3, y3)); // point is hidden behind the vertex

		double x4 = end.getX();
		double y4 = y3;
		articulations.add(new Point2D.Double(x4, y4)); // point is hidden behind the vertex
	}

	private void routeAroundColumnVertices(Vertex2d start, Vertex2d end,
			Vertex2dFactory vertex2dFactory, List<Point2D> articulations, double edgeX) {

		if (useSimpleRouting()) {
			return;
		}

		boolean goingDown = true;
		int startRow = start.rowIndex;
		int endRow = end.rowIndex;
		if (startRow > endRow) { // going upwards
			goingDown = false;
			endRow = start.rowIndex;
			startRow = end.rowIndex;
		}

		int startColumn = Math.min(start.columnIndex, end.columnIndex);
		int endColumn = Math.max(start.columnIndex, end.columnIndex);
		if (goingDown) {
			endRow -= 1;
			endColumn -= 1;

			if (start.columnIndex <= end.columnIndex) {
				startRow += 1;
			}
		}
		else {
			// going up we swing out to the right; grab the column that is out to the right
			Column rightColumn = vertex2dFactory.getColumn(edgeX);
			endColumn = rightColumn.index;
		}

		List<Vertex2d> toCheck = new LinkedList<>();
		for (int row = startRow; row < endRow + 1; row++) {

			for (int col = startColumn; col < endColumn + 1; col++) {

				// assume any other vertex in our column can clip (it will not clip when
				// the 'spacing' above pushes the edge away from this column, like for
				// large row delta values)
				Vertex2d otherVertex = vertex2dFactory.get(row, col);
				if (otherVertex != null) {
					toCheck.add(otherVertex);
				}
			}
		}

		// always process the vertices from the start vertex so that the articulation adjustments
		// are correct
		if (!goingDown) {
			Collections.reverse(toCheck);
		}

		int delta = endRow - startRow;
		for (Vertex2d otherVertex : toCheck) {

			int padding = VERTEX_TO_EDGE_AVOIDANCE_PADDING;
			int distanceSpacing = padding + delta; // adding the delta makes overlap less likely

<<<<<<< HEAD
			// Condensing is when the graph will pull nodes closer together on the x axis to
			// reduce whitespace and make the entire graph easier to see.   In this case, update
			// the offset to avoid running into the moved vertices.
=======
			// Condensing Note: we have guilty knowledge that our parent class my condense the
			// vertices and edges towards the center of the graph after we calculate positions.
			// To prevent the edges from moving to far behind the vertices, we will compensate a
			// bit for that effect using this offset value.   The getEdgeOffset() method is
			// updated for the condense factor.
>>>>>>> b233e8e6
			int vertexToEdgeOffset = otherVertex.getEdgeOffset();
			int exaggerationFactor = 1;
			if (isCondensedLayout()) {
				exaggerationFactor = 4; // determined by trial-and-error; can be made into an option
			}

			double centerX = otherVertex.getX();
			boolean goingLeft = edgeX < centerX;

			if (!goingDown) {
				// for now, any time an edge goes up, we route it to the right
				goingLeft = false;
			}

			VertexClipper vertexClipper = new VertexClipper(goingLeft, goingDown);

			// no need to check the 'y' value, as the end vertex is above/below this one
			if (vertexClipper.isClippingX(otherVertex, edgeX)) {

				/*
					 Must route around this vertex - new points:
					 -p1 - just above the intersection point
					 -p2 - just past the left edge
					 -p3 - just past the bottom of the vertex
					 -p4 - back at the original x value
<<<<<<< HEAD
				
=======

>>>>>>> b233e8e6
					 	   |
					   .___|
					   | .-----.
					   | |     |
					   | '-----'
					   '---.
					   	   |
				*/

				// p1 - same x; y just above vertex
				double x = edgeX;
				double y = vertexClipper.getTopOffset(otherVertex, vertexToEdgeOffset);
				articulations.add(new Point2D.Double(x, y));

				// Maybe merge points if they are too close together.  Visually, many lines
				// moving around intersecting vertices looks busy.  When the intersecting
				// vertices are close together, we remove some of the articulations in order to
				// smooth out the edges.
				if (articulations.size() > 2) {

					/*
						The last articulation is the one added before this method was called, which
						lies just below the intersecting vertex.   The articulation before that is
						the one that is the one that is sending the x value straight into the
						intersecting vertex.  Delete that point as well so that the entire edge is
						shifted to the outside of the intersecting vertex.  This will get repeated
						for each vertex that is intersecting.
					*/
					Point2D previousArticulation = articulations.get(articulations.size() - 2);
					int closenessHeight = 50;
					double previousY = previousArticulation.getY();
					if (vertexClipper.isTooCloseY(y, previousY, closenessHeight)) {
						articulations.remove(articulations.size() - 1);
						articulations.remove(articulations.size() - 1);
						Point2D newPrevious = articulations.get(articulations.size() - 1);
						y = newPrevious.getY();
					}
				}

				// p2 - move over; same y
				int offset = Math.max(vertexToEdgeOffset, distanceSpacing);
				offset *= exaggerationFactor;
				x = vertexClipper.getSideOffset(otherVertex, offset);
				articulations.add(new Point2D.Double(x, y));

				// p3 - same x; move y above/below the vertex
				y = vertexClipper.getBottomOffset(otherVertex, vertexToEdgeOffset);
				articulations.add(new Point2D.Double(x, y));

				// p4 - move over back to our original x; same y
				x = edgeX;
				articulations.add(new Point2D.Double(x, y));
			}
		}
	}

	private boolean useSimpleRouting() {
		return !getLayoutOptions().useEdgeRoutingAroundVertices();
	}

	private List<Point2D> routeLoopEdge(Vertex2d start, Vertex2d end, double x) {

		// going backwards
		List<Point2D> articulations = new ArrayList<>();

		int startRow = start.rowIndex;
		int endRow = end.rowIndex;
		if (startRow > endRow) { // going upwards			
			endRow = start.rowIndex;
			startRow = end.rowIndex;
		}

		int delta = endRow - startRow;
		x += delta; // adding the delta makes overlap less likely

		Point2D startVertexPoint = start.center;
		double y1 = startVertexPoint.getY();
		Point2D first = new Point2D.Double(x, y1);
		articulations.add(first);

		// loop second point - same y coord as destination;
		// 					   x is the col after the outermost dominated vertex

		Point2D endVertexPoint = end.center;
		double y2 = endVertexPoint.getY();
		Point2D second = new Point2D.Double(x, y2);
		articulations.add(second);

		return articulations;
	}

	private void lighten(FGEdge e) {

		if (!getLayoutOptions().useDimmedReturnEdges()) {
			return;
		}

		// assumption: edges that move to the left in this layout are return flows that happen
		//             after the code block has been executed.  We dim those a bit so that they
		//             produce less clutter.
		e.setDefaultAlpha(.25);
	}

	private FGVertex getRightmostVertex(LayoutLocationMap<FGVertex, FGEdge> layoutLocations,
			Vertex2dFactory vertex2dFactory, Set<FGVertex> vertices) {

		List<Vertex2d> points = new ArrayList<>();
		for (FGVertex v : vertices) {
			Vertex2d v2d = vertex2dFactory.get(v);
			points.add(v2d);
		}

		FGVertex v = getRightmostVertex(points);
		return v;
	}

	private FGVertex getRightmostVertex(Collection<Vertex2d> points) {

		Vertex2d rightmost = null;
		for (Vertex2d v2d : points) {
			if (rightmost == null) {
				rightmost = v2d;
			}
			else {
				// the rightmost is that which extends furthest to the right
				double current = rightmost.getRight();
				double other = v2d.getRight();
				if (other > current) {
					rightmost = v2d;
				}
			}
		}

		return rightmost.v;
	}

	@Override
	public boolean usesEdgeArticulations() {
		return true;
	}

	@Override
	protected Point2D getVertexLocation(FGVertex v, Column col, Row<FGVertex> row,
			Rectangle bounds) {
		return getCenteredVertexLocation(v, col, row, bounds);
	}

	private void debug(String text) {
		// System.err.println(text);
	}

	private void printParts(int depth, BlockGraph block) {
		int blockSize = block.getSize();

		debug(printDepth(0, depth) + PcodeBlock.typeToName(block.getType()) + "  - (" +
			block.getStart() + "->" + block.getStop() + ") ");

		for (int i = 0; i < blockSize; i++) {
			PcodeBlock child = block.getBlock(i);
			StringBuilder buffy = new StringBuilder();
			buffy.append(printDepth(1, depth + 1)).append(' ').append(child);

			debug(buffy.toString());
		}

		for (int i = 0; i < blockSize; i++) {
			PcodeBlock child = block.getBlock(i);
			if (child instanceof BlockGraph) {
				printParts(depth + 1, (BlockGraph) child);
				continue;
			}
		}
	}

	private void printConvertedStructure(int depth, DecompilerBlockGraph blockGraph) {
		String depthString = printDepth(depth, depth);

		String blockName = blockGraph.getName();
		if (blockName != null) {
			debug(depthString + blockName);

			String childrenString = blockGraph.getChildrenString(depth + 1);
			if (!childrenString.isEmpty()) {
				debug(childrenString);
			}
		}

		List<DecompilerBlock> list = blockGraph.allChildren;
		for (DecompilerBlock block : list) {
			if (block instanceof DecompilerBlockGraph) {
				printConvertedStructure(depth + 1, (DecompilerBlockGraph) block);
			}
			else {
				debug(depthString + "::" + block.getName());
			}
		}
	}

	private void printGraphStrucure(BlockGraph blockGraph) {
		printBlock(new AtomicInteger(0), 0, blockGraph);
	}

	private void printBlock(AtomicInteger parentID, int depth, BlockGraph block) {
		debug(parentID + " " + printDepth(depth, depth) + +(parentID.get() - 1) + " " +
			PcodeBlock.typeToName(block.getType()) + "  - (" + block.getStart() + "->" +
			block.getStop() + ") ");

		int blockSize = block.getSize();
		int ID = parentID.getAndIncrement();

		for (int i = 0; i < blockSize; i++) {
			PcodeBlock child = block.getBlock(i);
			if (child instanceof BlockGraph) {
				printBlock(parentID, depth + 1, (BlockGraph) child);
				continue;
			}

			BlockCopy copy = (BlockCopy) child;

			StringBuilder buffy = new StringBuilder();
			buffy.append(printDepth(depth, depth + 1))
					.append(' ')
					.append(ID)
					.append(" plain - ")
					.append(copy.getRef());

			debug(buffy.toString());
		}
	}

	private String printDepth(int level, int depth) {
		if (depth == 0) {
			return "";
		}

		StringBuilder buffy = new StringBuilder();
		for (int i = 0; i < depth * 2; i++) {
			buffy.append(' ');
		}

		buffy.append(' ');
		return buffy.toString();
	}

	private GridLocationMap<FGVertex, FGEdge> assignCoordinates(
			VisualGraph<FGVertex, FGEdge> jungGraph, DecompilerBlockGraph root) {
		GridLocationMap<FGVertex, FGEdge> gridLocations = new GridLocationMap<>();

		root.setCol(0);  // recursive
		debug("\n\n");
		root.setRows(0); // recursive

		Collection<FGVertex> vertices = jungGraph.getVertices();
		for (FGVertex vertex : vertices) {
			DecompilerBlock block = root.getBlock(vertex);
			int col = block.getCol();
			int row = block.getRow();
			gridLocations.set(vertex, row, col);
		}

		return gridLocations;
	}

	private FGVertex getVertex(VisualGraph<FGVertex, FGEdge> jungGraph, Address address) {
		Collection<FGVertex> vertices = jungGraph.getVertices();
		for (FGVertex v : vertices) {
			if (v.containsAddress(address)) {
				return v;
			}
		}

		// this is unusual; can happen if the program is being changed while this is running
		// throw new AssertException("Cannot find vertex for address: " + address);
		Msg.debug(this, "Unable to find vertex for address; has the program changed?: " + address);
		return null;
	}

	private BlockGraph buildCurrentFunctionGraph(Program program,
			VisualGraph<FGVertex, FGEdge> jungGraph, TaskMonitor taskMonitor)
			throws CancelledException {

		CodeBlockModel blockModel = new BasicBlockModel(program);
		AddressSetView addresses = function.getBody();
		CodeBlockIterator iterator = blockModel.getCodeBlocksContaining(addresses, taskMonitor);

		BlockGraph blockGraph = new BlockGraph();
		BidiMap<CodeBlock, PcodeBlock> bidiMap = new DualHashBidiMap<>();
		for (; iterator.hasNext();) {
			taskMonitor.checkCanceled();

			CodeBlock codeBlock = iterator.next();
			FGVertex vertex = getVertex(jungGraph, codeBlock.getMinAddress());
			if (vertex == null) {
				// this is unusual; can happen if the program is being changed while this is running
				continue;
			}

			PcodeBlock pcodeBlock = new BlockCopy(vertex, codeBlock.getMinAddress());
			bidiMap.put(codeBlock, pcodeBlock);
			blockGraph.addBlock(pcodeBlock);
		}

		for (CodeBlock block : bidiMap.keySet()) {
			taskMonitor.checkCanceled();

			CodeBlockReferenceIterator destinations = block.getDestinations(taskMonitor);
			while (destinations.hasNext()) {
				taskMonitor.checkCanceled();

				CodeBlockReference ref = destinations.next();
				// We only want control flow that is internal to the function. Make sure to
				// exclude the case where a function contains a (recursive) call to itself:
				// The reference would be between addresses internal to the function, but the
				// link doesn't represent internal flow. So we filter out ANY call reference.
				if (ref.getFlowType().isCall()) {
					continue;
				}
				CodeBlock destination = ref.getDestinationBlock();

				PcodeBlock sourcePcodeBlock = bidiMap.get(block);
				PcodeBlock destPcodeBlock = bidiMap.get(destination);
				if (destPcodeBlock == null) {
					continue;
				}

				blockGraph.addEdge(sourcePcodeBlock, destPcodeBlock);
			}
		}

		blockGraph.setIndices();
		return blockGraph;
	}

	@Override
	protected AbstractVisualGraphLayout<FGVertex, FGEdge> createClonedFGLayout(
			FunctionGraph newGraph) {
		return new DecompilerNestedLayout(newGraph, getLayoutName(), false);
	}

//==================================================================================================
// Inner Classes
//==================================================================================================

	/**
	 * Encapsulates knowledge of edge direction (up/down, left/right) and uses that knowledge
	 * to report vertex offsets from the appropriate side and top/bottom
	 */
	private class VertexClipper {

		boolean goingLeft;
		boolean goingDown;

		VertexClipper(boolean isLeft, boolean isBottom) {
			this.goingLeft = isLeft;
			this.goingDown = isBottom;
		}

		private double getSide(Vertex2d v) {
			return goingLeft ? v.getLeft() : v.getRight();
		}

		double getTopOffset(Vertex2d v, int offset) {
			return goingDown ? v.getTop() - offset : v.getBottom() + offset;
		}

		double getBottomOffset(Vertex2d v, int offset) {
			return goingDown ? v.getBottom() + offset : v.getTop() - offset;
		}

		double getSideOffset(Vertex2d v, int offset) {

			double side = getSide(v);
			if (goingLeft) {
				return side - offset;
			}
			return side + offset;
		}

		boolean isTooCloseY(double topY, double bottomY, double threshold) {
			double delta = goingDown ? topY - bottomY : bottomY - topY;
			return delta < threshold;
		}

		boolean isClippingX(Vertex2d v, double x) {

			double side = getSide(v);
			if (goingLeft) {
				return x >= side;
			}
			return x < side;
		}
	}

	/**
	 * Factory for creating and caching {@link Vertex2d} objects
	 */
	private class Vertex2dFactory {

		private VisualGraphVertexShapeTransformer<FGVertex> vertexShaper;
		private Map<FGVertex, Point2D> vertexLayoutLocations;
		private LayoutLocationMap<FGVertex, FGEdge> layoutToGridMap;
		private int edgeOffset;
		private Map<FGVertex, Vertex2d> cache =
			LazyMap.lazyMap(new HashMap<>(), v -> new Vertex2d(v, vertexShaper,
				vertexLayoutLocations, layoutToGridMap, getEdgeOffset()));

		Vertex2dFactory(VisualGraphVertexShapeTransformer<FGVertex> transformer,
				Map<FGVertex, Point2D> vertexLayoutLocations,
				LayoutLocationMap<FGVertex, FGEdge> layoutToGridMap, int edgeOffset) {
			this.vertexShaper = transformer;
			this.vertexLayoutLocations = vertexLayoutLocations;
			this.layoutToGridMap = layoutToGridMap;
			this.edgeOffset = edgeOffset;
		}

		Column getColumn(double x) {
			return layoutToGridMap.getColumnContaining((int) x);
		}

		private int getEdgeOffset() {
			return edgeOffset;
		}

		Vertex2d get(FGVertex v) {
			return cache.get(v);
		}

		Vertex2d get(int rowIndex, int columnIndex) {

			Row<FGVertex> row = layoutToGridMap.row(rowIndex);
			FGVertex v = row.getVertex(columnIndex);
			if (v == null) {
				return null;
			}
			return get(v);
		}

		void dispose() {
			cache.clear();
		}
	}

	/**
	 * A class that represents 2D information about the contained vertex, such as location,
	 * bounds, row and column of the layout grid.
	 */
	private class Vertex2d {

		private FGVertex v;
		private Row<FGVertex> row;
		private Column column;
		private int rowIndex;
		private int columnIndex;
		private Point2D center; // center point of vertex shape
		private Shape shape;
		private Rectangle bounds; // centered over the 'location'
		private int edgeOffset;

		Vertex2d(FGVertex v, VisualGraphVertexShapeTransformer<FGVertex> transformer,
				Map<FGVertex, Point2D> vertexLayoutLocations,
				LayoutLocationMap<FGVertex, FGEdge> layoutLocations, int edgeOffset) {

			this.v = v;
			this.row = layoutLocations.row(v);
			this.rowIndex = row.index;
			this.column = layoutLocations.col(v);
			this.columnIndex = column.index;
			this.center = vertexLayoutLocations.get(v);
			this.shape = transformer.apply(v);
			this.bounds = shape.getBounds();
			this.edgeOffset = edgeOffset;

			// center bounds over location (this is how the graph gets painted)
			double cornerX = center.getX() + bounds.getWidth() / 2;
			double cornerY = center.getY() + bounds.getHeight() / 2;
			Point2D corner = new Point2D.Double(cornerX, cornerY);
			bounds.setFrameFromCenter(center, corner);
		}

		double getY() {
			return center.getY();
		}

		double getX() {
			return center.getX();
		}

		double getLeft() {
			return center.getX() - (bounds.width >> 1);
		}

		double getRight() {
			return center.getX() + (bounds.width >> 1);
		}

		double getBottom() {
			return center.getY() + (bounds.height >> 1);
		}

		double getTop() {
			return center.getY() - (bounds.height >> 1);
		}

		int getEdgeOffset() {
			return edgeOffset;
		}

		@Override
		public String toString() {
			return v.toString();
		}
	}

	private class DecompilerBlockGraph extends DecompilerBlock {

		protected List<DecompilerBlock> allChildren = new ArrayList<>();

		DecompilerBlockGraph(DecompilerBlockGraph parent, BlockGraph blockGraph) {
			super(parent, blockGraph);

			int childCount = blockGraph.getSize();
			for (int i = 0; i < childCount; i++) {
				PcodeBlock block = blockGraph.getBlock(i);
				if (block instanceof BlockGraph) {
					DecompilerBlockGraph decompilerBlock =
						getDecompilerBlock(this, (BlockGraph) block);
					allChildren.add(decompilerBlock);
				}

				if (block instanceof BlockCopy) {
					DecompilerCopy decompilerCopy = new DecompilerCopy(this, (BlockCopy) block);
					allChildren.add(decompilerCopy);
				}
			}
		}

		@Override
		DecompilerBlock getBlock(FGVertex vertex) {
			for (DecompilerBlock child : allChildren) {
				DecompilerBlock block = child.getBlock(vertex);
				if (block != null) {
					return block;
				}
			}

			return null;
		}

		@Override
		DecompilerBlock getParentLoop() {
			if (parent == null) {
				return null;
			}
			return parent.getParentLoop();
		}

		@Override
		Set<FGVertex> getVertices() {
			Set<FGVertex> set = new HashSet<>();
			for (DecompilerBlock child : allChildren) {
				set.addAll(child.getVertices());
			}
			return set;
		}

		@Override
		void setCol(int col) {

			//
			// The *default* structure for children's nesting:
			// -the first node is always at the root nesting level
			// -all other children are indented by 1
			//
			for (int i = 0; i < allChildren.size(); i++) {
				int column = (i == 0) ? col : col + 1;
				DecompilerBlock block = allChildren.get(i);
				block.setCol(column);
			}

			doSetCol(col);
		}

		protected void doSetCol(int col) {
			super.setCol(col);
		}

		int setRows(int startRow) {

			int row = startRow;

			for (DecompilerBlock block : allChildren) {
				if (block instanceof DecompilerBlockGraph) {
					row = ((DecompilerBlockGraph) block).setRows(row);
				}
				else {
					block.setRow(row++);
				}
			}

			return row;
		}

		@Override
		String getName() {
			return null;
		}

		@Override
		String getChildrenString(int depth) {
			StringBuilder buffy = new StringBuilder();
			int childCount = 0;
			for (DecompilerBlock block : allChildren) {
				if (block instanceof DecompilerBlockGraph) {

					String blockName = block.getName();
					if (blockName != null) {
						childCount++;

						if (childCount > 1) {
							buffy.append('\n');
						}
						buffy.append(printDepth(depth, depth));
//						buffy.append(childCount).append(' ');
						buffy.append(' ');
						buffy.append(blockName);
					}

				}
			}

			return buffy.toString();
		}
	}

	private abstract class DecompilerBlock {
		protected DecompilerBlock parent;
		protected PcodeBlock pcodeBlock;
		private int row;
		private int col;

		DecompilerBlock(DecompilerBlock parent, PcodeBlock pcodeBlock) {
			this.parent = parent;
			this.pcodeBlock = pcodeBlock;
		}

		void setRow(int row) {
			this.row = row;
		}

		void setCol(int col) {
			this.col = col;
		}

		int getRow() {
			return row;
		}

		int getCol() {
			return col;
		}

		abstract DecompilerBlock getBlock(FGVertex vertex);

		abstract Set<FGVertex> getVertices();

		abstract DecompilerBlock getParentLoop();

		abstract String getName();

		abstract String getChildrenString(int depth);

		@Override
		public String toString() {
			return PcodeBlock.typeToName(pcodeBlock.getType()) + " - " + getName() + " - " +
				pcodeBlock.getStart();
		}
	}

	private class DecompilerCopy extends DecompilerBlock {
		private BlockCopy copy;
		private Set<FGVertex> vertexSet = new HashSet<>();

		DecompilerCopy(DecompilerBlockGraph parent, BlockCopy copy) {
			super(parent, copy);
			this.copy = copy;
			vertexSet.add((FGVertex) copy.getRef());
			vertexSet = Collections.unmodifiableSet(vertexSet);
		}

		FGVertex getVertex() {
			return (FGVertex) copy.getRef();
		}

		@Override
		DecompilerBlock getBlock(FGVertex vertex) {
			//
			// Note: we currently allow grouping in this layout.  When we search for a vertex,
			//       we have to check each vertex inside of the given group *and* each vertex
			//       inside of the vertex that belongs to this decompiler block.
			//
			if (vertex instanceof GroupedFunctionGraphVertex) {
				Set<FGVertex> vertices = ((GroupedFunctionGraphVertex) vertex).getVertices();
				for (FGVertex collapsedVertex : vertices) {
					// note: the group may itself contain other groups--it's recursive
					DecompilerBlock block = getBlock(collapsedVertex);
					if (block != null) {
						return block;
					}
				}
			}

			FGVertex myVertex = getVertex();
			DecompilerBlock block = compareToMyVertex(myVertex, vertex);
			return block;
		}

		private DecompilerBlock compareToMyVertex(FGVertex myVertex, FGVertex vertex) {
			if (myVertex instanceof GroupedFunctionGraphVertex) {
				Set<FGVertex> vertices = ((GroupedFunctionGraphVertex) myVertex).getVertices();
				for (FGVertex myCollapsedVertex : vertices) {
					DecompilerBlock block = compareToMyVertex(myCollapsedVertex, vertex);
					if (block != null) {
						return block;
					}
				}
			}

			if (myVertex.equals(vertex)) {
				return this;
			}
			return null;
		}

		@Override
		DecompilerBlock getParentLoop() {
			return parent.getParentLoop();
		}

		@Override
		Set<FGVertex> getVertices() {
			return vertexSet;
		}

		@Override
		String getName() {
			return "Copy"; // we don't usually want to see this
		}

		@Override
		String getChildrenString(int depth) {
			return null;
		}
	}

	private DecompilerBlockGraph getDecompilerBlock(DecompilerBlockGraph parent, BlockGraph block) {

		switch (block.getType()) {
			case PLAIN:
				return new DecompilerBlockGraph(parent, block);
			case BASIC:
				return new DecompilerBlockGraph(parent, block);
			case GRAPH:
				return new DecompilerBlockGraph(parent, block);
			case COPY:
				return new PlainBlock(parent, block);
			case GOTO:
				return new DecompilerBlockGraph(parent, block);
			case MULTIGOTO:
				return new DecompilerBlockGraph(parent, block);
			case LIST:
				return new ListBlock(parent, block);
			case CONDITION:
				return new ConditionBlock(parent, block); //  not sure
			case PROPERIF:
				return new IfBlock(parent, block);
			case IFELSE:
				return new IfElseBlock(parent, block);
			case IFGOTO:
				return new IfBlock(parent, block); //  not sure
			case WHILEDO:
				return new WhileLoopBlock(parent, block);
			case DOWHILE:
				return new DoLoopBlock(parent, block);
			case SWITCH:
				return new SwitchBlock(parent, block);
			case INFLOOP:
				return new DecompilerBlockGraph(parent, block);
		}

		throw new AssertException(
			"Unhandled Decompiler Type: " + PcodeBlock.typeToName(block.getType()));
	}

	private abstract class DecompilerLoop extends DecompilerBlockGraph {

		DecompilerLoop(DecompilerBlockGraph parent, BlockGraph block) {
			super(parent, block);
		}

		@Override
		DecompilerBlock getParentLoop() {
			return this;
		}
	}

	private class PlainBlock extends DecompilerBlockGraph {
		PlainBlock(DecompilerBlockGraph parent, BlockGraph block) {
			super(parent, block);
		}

		@Override
		String getName() {
			return "Plain";
		}
	}

	private class ListBlock extends DecompilerBlockGraph {
		ListBlock(DecompilerBlockGraph parent, BlockGraph block) {
			super(parent, block);
		}

		@Override
		void setCol(int col) {

			//
			// The 'list' structure for children's nesting:
			// -all nodes are at the same level
			//
			for (DecompilerBlock block : allChildren) {
				int column = col;
				block.setCol(column);
			}

			doSetCol(col);
		}

		@Override
		String getName() {
			return parent.getName();
		}
	}

	private class ConditionBlock extends DecompilerBlockGraph {

		ConditionBlock(DecompilerBlockGraph parent, BlockGraph blockGraph) {
			super(parent, blockGraph);
		}

		@Override
		void setCol(int col) {

			//
			// The 'condition' structure for children's nesting:
			// -the first condition is at the base index
			// -each successive condition is another level nested
			//
			int column = col;
			for (DecompilerBlock block : allChildren) {
				block.setCol(column);
				column++;
			}

			doSetCol(col);
		}

		@Override
		String getName() {
			return "Condition";
		}
	}

	private class WhileLoopBlock extends DecompilerLoop {

		WhileLoopBlock(DecompilerBlockGraph parent, BlockGraph blockGraph) {
			super(parent, blockGraph);
		}

		@Override
		String getName() {
			return "While Loop";
		}
	}

	private class DoLoopBlock extends DecompilerLoop {

		DoLoopBlock(DecompilerBlockGraph parent, BlockGraph blockGraph) {
			super(parent, blockGraph);
		}

		@Override
		void setCol(int col) {

			//
			// The 'do' structure for children's nesting:
			// -all blocks nested
			//
			int column = col + 1;
			for (DecompilerBlock block : allChildren) {
				block.setCol(column);
			}

			doSetCol(col);
		}

		@Override
		String getName() {
			return "Do Loop";
		}
	}

	private class IfBlock extends DecompilerBlockGraph {

		IfBlock(DecompilerBlockGraph parent, BlockGraph blockGraph) {
			super(parent, blockGraph);
		}

		@Override
		String getName() {
			return "If";
		}
	}

	private class IfElseBlock extends DecompilerBlockGraph {

		IfElseBlock(DecompilerBlockGraph parent, BlockGraph blockGraph) {
			super(parent, blockGraph);
		}

		@Override
		String getName() {
			return "If / Else";
		}
	}

	private class SwitchBlock extends DecompilerBlockGraph {

		SwitchBlock(DecompilerBlockGraph parent, BlockGraph blockGraph) {
			super(parent, blockGraph);
		}

		@Override
		String getName() {
			return "Switch";
		}
	}

}<|MERGE_RESOLUTION|>--- conflicted
+++ resolved
@@ -409,17 +409,16 @@
 		}
 		int distanceSpacing = delta * multiplier;
 
-<<<<<<< HEAD
 		// Condensing is when the graph will pull nodes closer together on the x axis to
 		// reduce whitespace and make the entire graph easier to see.   In this case, update
 		// the offset to avoid running into the moved vertices.
-=======
+
 		// Condensing Note: we have guilty knowledge that our parent class my condense the
 		// vertices and edges towards the center of the graph after we calculate positions.
 		// To prevent the edges from moving to far behind the vertices, we will compensate a
 		// bit for that effect using this offset value.   The getEdgeOffset() method is
 		// updated for the condense factor.
->>>>>>> b233e8e6
+
 		int exaggerationFactor = 1;
 		if (isCondensedLayout()) {
 			exaggerationFactor = 2; // determined by trial-and-error; can be made into an option
@@ -680,17 +679,16 @@
 			int padding = VERTEX_TO_EDGE_AVOIDANCE_PADDING;
 			int distanceSpacing = padding + delta; // adding the delta makes overlap less likely
 
-<<<<<<< HEAD
 			// Condensing is when the graph will pull nodes closer together on the x axis to
 			// reduce whitespace and make the entire graph easier to see.   In this case, update
 			// the offset to avoid running into the moved vertices.
-=======
+
 			// Condensing Note: we have guilty knowledge that our parent class my condense the
 			// vertices and edges towards the center of the graph after we calculate positions.
 			// To prevent the edges from moving to far behind the vertices, we will compensate a
 			// bit for that effect using this offset value.   The getEdgeOffset() method is
 			// updated for the condense factor.
->>>>>>> b233e8e6
+
 			int vertexToEdgeOffset = otherVertex.getEdgeOffset();
 			int exaggerationFactor = 1;
 			if (isCondensedLayout()) {
@@ -716,11 +714,7 @@
 					 -p2 - just past the left edge
 					 -p3 - just past the bottom of the vertex
 					 -p4 - back at the original x value
-<<<<<<< HEAD
-				
-=======
-
->>>>>>> b233e8e6
+
 					 	   |
 					   .___|
 					   | .-----.
