--- conflicted
+++ resolved
@@ -159,10 +159,7 @@
 			elf.getLoadAdapter().processElf(this, monitor);
 
 			processEntryPoints(monitor);
-<<<<<<< HEAD
-=======
-
->>>>>>> 5f95d586
+
 			processRelocations(monitor);
 			processImports(monitor);
 
