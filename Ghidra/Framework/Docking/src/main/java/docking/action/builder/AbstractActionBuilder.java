/* ###
 * IP: GHIDRA
 *
 * Licensed under the Apache License, Version 2.0 (the "License");
 * you may not use this file except in compliance with the License.
 * You may obtain a copy of the License at
 * 
 *      http://www.apache.org/licenses/LICENSE-2.0
 * 
 * Unless required by applicable law or agreed to in writing, software
 * distributed under the License is distributed on an "AS IS" BASIS,
 * WITHOUT WARRANTIES OR CONDITIONS OF ANY KIND, either express or implied.
 * See the License for the specific language governing permissions and
 * limitations under the License.
 */
package docking.action.builder;

import java.util.function.Consumer;
import java.util.function.Predicate;

import javax.swing.Icon;
import javax.swing.KeyStroke;

import docking.*;
import docking.action.*;
import ghidra.util.HelpLocation;
import ghidra.util.Msg;
import resources.ResourceManager;

/**
 * Base class for DockingAction builders.
 * 
 * <p>Building an action requires a few steps.  One of the few required calls when using a builder
 * is {@link #onAction(Consumer)}.   This is the callback used when the action is invoked.   A
 * typical action will also complete the {@link #enabledWhen(Predicate)} method, which tells the
 * tool when an action is valid.
 * 
 * <p>To see more detailed documentation for a given method of this builder, or to understand
 * how actions are used in the tool, see the {@link DockingActionIf} 
 * interface.
 *
 * @param <T> The type of DockingAction to build
 * @param <B> the Type of action builder
 */
public abstract class AbstractActionBuilder<T extends DockingActionIf, B extends AbstractActionBuilder<T, B>> {

	/**
	 * Name for the {@code DockingAction}
	 */
	protected String name;

	/**
	 * Owner for the {@code DockingAction}
	 */
	protected String owner;

	/**
	 * The {@code KeyBindingType} for this {@code DockingAction}
	 */
	protected KeyBindingType keyBindingType = KeyBindingType.INDIVIDUAL;

	/**
	 * The callback to perform when the action is invoked
	 */
	protected Consumer<ActionContext> actionCallback;

	/**
	 * Description for the {@code DockingAction}.  (optional)
	 */
	private String description = "";

	/**
	 * Whether this {@code DockingAction} is enabled
	 */
	private boolean isEnabled = true;

	/**
	 * The {@code HelpLocation} for this {@code DockingAction}
	 */
	private HelpLocation helpLocation;

	/**
	 * The menu bar path.  This is the key attribute for including the action on the menu bar.
	 */
	private String[] menuPath;

	/**
	 * The menu bar menu item icon.  (optional)
	 */
	private Icon menuIcon;

	/**
	 * The menu bar menu item sub group.  (optional)
	 */
	private String menuSubGroup;

	/**
	 * The menu bar menu item group.  (optional)
	 */
	private String menuGroup;

	/**
	 * The mnemonic for the menu action (optional)
	 */
	private int menuMnemonic = MenuData.NO_MNEMONIC;

	/**
	 * The icon for the  menu item (optional)
	 */
	private Icon popupIcon;

	/**
	 * The menu path in a pop-up menu.  This is the key attribute for pop-up menu actions
	 */
	private String[] popupPath;

	/**
	 * The menu group for the item in the pop-up menu (optional)
	 */
	private String popupGroup;

	/**
	 * The menu sub group for the item in the pop-up menu (optional)
	 */
	private String popupSubGroup;

	/**
	 * The icon for the tool bar action.  This is the key attribute for actions in the toolbar.
	 */
	private Icon toolbarIcon;

	/**
	 * The group for the items on the tool bar (optional)
	 */
	private String toolBarGroup;

	/**
	 * The menu group for the item in the tool bar menu (optional)
	 */
	private String toolBarSubGroup;

	/**
	 * The key binding to assign to the action
	 */
	private KeyStroke keyBinding;

	/**
	 * Predicate for determining if an action is enabled for a given context
	 */
	private Predicate<ActionContext> enabledPredicate;

	/**
	 * Predicate for determining if an action should be included on the pop-up menu
	 */
	private Predicate<ActionContext> popupPredicate;

	/**
	 * Predicate for determining if an action is applicable for a given context
	 */
	private Predicate<ActionContext> validContextPredicate;

	/**
<<<<<<< HEAD
	 * Predicate for determining if an action is applicable for a given global context
	 */
	private Predicate<ActionContext> validGlobalContextPredicate;


	/**
=======
>>>>>>> e06db4d4
	 * Builder constructor
	 * @param name the name of the action to be built
	 * @param owner the owner of the action to be built
	 */
	public AbstractActionBuilder(String name, String owner) {
		this.name = name;
		this.owner = owner;
	}

	/**
	 * Returns this (typed for subclass) for chaining
	 * @return this for chaining
	 */
	protected abstract B self();

	/**
	 * Builds the action.  To build and install the action in one step, use 
	 * {@link #buildAndInstall(DockingTool)} or {@link #buildAndInstallLocal(ComponentProvider)}.
	 * 
	 * @return the newly build action 
	 */
	public abstract T build();

	/**
	 * Builds and adds the action globally to the tool
	 * 
	 * @param tool the tool to add the action to
	 * @return the newly created action
	 * @see #build()
	 * @see #buildAndInstallLocal(ComponentProvider)
	 */
	public T buildAndInstall(DockingTool tool) {
		T action = build();
		tool.addAction(action);
		return action;
	}

	/**
	 * Builds and adds the action as a local action for the given provider
	 * 
	 * @param provider the provider to add the action to
	 * @return the newly created action
	 * @see #build()
	 * @see #buildAndInstall(DockingTool)
	 */
	public T buildAndInstallLocal(ComponentProvider provider) {
		T action = build();
		provider.addLocalAction(action);
		return action;
	}

	/**
	 * Configure the description for the action.  This description will appear as a tooltip
	 * over tool bar buttons.
	 * 
	 * @param text the description
	 * @return this builder (for chaining)
	 */
	public B description(String text) {
		this.description = text;
		return self();
	}

	/**
	 * Configure whether this {@code DockingAction} is enabled.
	 * 
	 * <p><b>Note: most clients do not need to use this method.  Enablement is controlled by 
	 * {@link #validContextWhen(Predicate)} or {@link #validGlobalContextWhen(Predicate)}.
	 * </b>
	 * 
	 * @param b {@code true} if enabled
	 * @return this builder (for chaining)
	 * @see #validContextWhen(Predicate)
	 */
	public B enabled(boolean b) {
		this.isEnabled = b;
		return self();
	}

	/**
	 * Marks this action as one that shares a key binding with other actions in the tool.  This
	 * allows multiple clients to supply actions that use the same key binding, each working
	 * within its respective action context.  See {@link KeyBindingType}.
	 * 
	 * <p>Actions are not shared by default; they are {@link KeyBindingType#INDIVIDUAL}.  This 
	 * means that each action must have its key binding assigned individually.
	 * 
	 * @return this builder (for chaining)
	 */
	public B sharedKeyBinding() {
		this.keyBindingType = KeyBindingType.SHARED;
		return self();
	}

	/**
	 * Configure {@link HelpLocation} for this {@code DockingAction}
	 * 
	 * <p>Clients are free to specify their help location directly, but many do not.  A default
	 * help location is created that uses the action name as the anchor name and the action
	 * owner as the topic.   If your anchor or topic do not follow this convention, then you 
	 * need to set help topic yourself. 
	 * 
	 * @param help the {@link HelpLocation} to configure
	 * @return this builder (for chaining)
	 */
	public B helpLocation(HelpLocation help) {
		this.helpLocation = help;
		return self();
	}

	/**
	 * Sets the menu bar path for the action.  Setting this attribute is what causes the action
	 * to appear on the tools menu bar.
	 * 
	 * @param pathElement the menu bar path for the action
	 * @return this builder (for chaining)
	 */
	public B menuPath(String... pathElement) {
		menuPath = pathElement;
		return self();
	}

	/**
	 * Sets the group for the action in the menu bar.  Actions in the same group will appear
	 * next to other actions in the same group and actions in different groups will be separated
	 * by menu dividers.
	 * 
	 * @param group for this action
	 * @return this builder (for chaining)
	 */
	public B menuGroup(String group) {
		menuGroup = group;
		return self();
	}

	/**
	 * Sets the group and sub-group for the action in the menu bar.  Actions in the same group 
	 * will appear next to other actions in the same group and actions in different groups will 
	 * be separated by menu dividers.  The sub-group is used to order the actions within the group.
	 * 
	 * @param group the group used to clump actions together
	 * @param subGroup the sub-group used to order actions within a group
	 * @return this builder (for chaining)
	 * @see #menuGroup(String)
	 */
	public B menuGroup(String group, String subGroup) {
		menuGroup = group;
		menuSubGroup = subGroup;
		return self();
	}

	/**
	 * Sets the icon to use in this action's menu bar item
	 * 
	 * @param icon the icon to use in the action's menu bar item 
	 * @return this builder (for chaining)
	 */
	public B menuIcon(Icon icon) {
		menuIcon = icon;
		return self();
	}

	/**
	 * Sets the mnemonic to use in this action's menu bar item
	 * 
	 * @param mnemonic the mnemonic to use for this action's menu bar item. 
	 * @return this builder (for chaining)
	 */
	public B menuMnemonic(int mnemonic) {
		menuMnemonic = mnemonic;
		return self();
	}

	/**
	 * Sets the pop-up menu path for the action.  Setting this attribute is what causes the action
	 * to appear on the tool's pop-up menu (assuming it is applicable for the context).
	 * 
	 * @param pathElement the menu path for the action in the pop-up menu
	 * @return this builder (for chaining)
	 * @see #popupMenuGroup(String)
	 */
	public B popupMenuPath(String... pathElement) {
		popupPath = pathElement;
		return self();
	}

	/**
	 * Sets the group for the action in the pop-up menu.  Actions in the same group will appear
	 * next to other actions in the same group and actions in different groups will be separated
	 * by menu dividers.
	 * 
	 * @param group for this action
	 * @return this builder (for chaining)
	 */
	public B popupMenuGroup(String group) {
		popupGroup = group;
		return self();
	}

	/**
	 * Sets the group and sub-group for the action in the pop-up menu.  Actions in the same group
	 * will appear next to other actions in the same group and actions in different groups will
	 * be separated by menu dividers.  The sub-group is used to order the actions within the group
	 * 
	 * @param group the group used to clump actions together
	 * @param subGroup the sub-group used to order actions within a group
	 * @return this builder (for chaining)
	 * @see #popupMenuGroup(String)
	 */
	public B popupMenuGroup(String group, String subGroup) {
		popupSubGroup = group;
		return self();
	}

	/**
	 * Sets the icon to use in this action's pop-up menu item
	 * 
	 * @param icon the icon to use in the action's pop-up menu item 
	 * @return this builder (for chaining)
	 */
	public B popupMenuIcon(Icon icon) {
		popupIcon = icon;
		return self();
	}

	/**
	 * Sets the icon to use in this action's tool bar button.  Setting this attribute is what 
	 * causes the action to appear on the tool's or component provider's action tool bar.
	 * 
	 * @param icon the icon to use in the action's tool bar
	 * @return this builder (for chaining)
	 * @see #toolBarIcon(String)
	 */
	public B toolBarIcon(Icon icon) {
		toolbarIcon = icon;
		return self();
	}

	/**
	 * Sets the path for the icon to use in this action's tool bar button.  Setting this attribute
	 * causes the action to appear on the tool's or component provider's action tool bar.
	 * 
	 * @param iconFilepath the module-relative path for the icon to use in the action's tool bar
	 * @return this builder (for chaining)
	 * @see #toolBarIcon(Icon)
	 */
	public B toolBarIcon(String iconFilepath) {
		toolbarIcon = ResourceManager.loadImage(iconFilepath);
		return self();
	}

	/**
	 * Sets the group for the action in the tool bar.  Actions in the same group will appear
	 * next to other actions in the same group and actions in different groups will be separated
	 * by menu dividers.
	 * 
	 * <p><b>Note: you must call {@link #toolBarIcon(Icon)} or {@link #toolBarIcon(String)} for
	 * this action to appear in the toolbar.  Calling this method without the other will not 
	 * cause this action to be placed in the tool bar.
	 * </b>
	 * 
	 * @param group for this action
	 * @return this builder (for chaining)
	 * @see #toolBarGroup(String, String)
	 */
	public B toolBarGroup(String group) {
		toolBarGroup = group;
		return self();
	}

	/**
	 * Sets the group and sub-group for the action in the tool bar.  Actions in the same group
	 * will appear next to other actions in the same group and actions in different groups will
	 * be separated by menu dividers.  The sub-group is used to order the actions within the group.
	 * 
	 * <p><b>Note: you must call {@link #toolBarIcon(Icon)} or {@link #toolBarIcon(String)} for
	 * this action to appear in the toolbar.  Calling this method without the other will not 
	 * cause this action to be placed in the tool bar.
	 * </b>
	 * 
	 * @param group the group used to clump actions together.
	 * @param subGroup the sub-group used to order actions within a group.
	 * @return this builder (for chaining)
	 * @see #toolBarGroup(String)
	 */
	public B toolBarGroup(String group, String subGroup) {
		toolBarSubGroup = group;
		return self();
	}

	/**
	 * Sets the key binding for this action
	 * 
	 * @param keyStroke the KeyStroke to bind to this action
	 * @return this builder (for chaining)
	 */
	public B keyBinding(KeyStroke keyStroke) {
		this.keyBinding = keyStroke;
		return self();
	}

	/**
	 * Sets the key binding for this action
	 * 
	 * @param keyStrokeString the string to parse as a KeyStroke. See
	 *  {@link KeyStroke#getKeyStroke(String)} for the format of the string.
	 * @return this builder (for chaining)
	 */
	public B keyBinding(String keyStrokeString) {
		this.keyBinding = KeyStroke.getKeyStroke(keyStrokeString);
		if (keyBinding == null && keyStrokeString != null) {
			Msg.warn(this, "Can't parse KeyStroke: " + keyStrokeString);
		}
		return self();
	}

	/**
	 * Sets the primary callback to be executed when this action is invoked.  This builder will
	 * throw an {@link IllegalStateException} if one of the build methods is called without
	 * providing this callback.
	 * 
	 * @param action the callback to execute when the action is invoked
	 * @return this builder (for chaining)
	 */
	public B onAction(Consumer<ActionContext> action) {
		actionCallback = action;
		return self();
	}

	/**
	 * Sets a predicate for dynamically determining the action's enabled state.  See 
	 * {@link DockingActionIf#isEnabledForContext(ActionContext)}
	 * 
	 * <p>If this predicate is not set, the action's enable state must be controlled 
	 * directly using the {@link DockingAction#setEnabled(boolean)} method.  We do not recommend
	 * controlling enablement directly.
	 *  
	 * @param predicate the predicate that will be used to dynamically determine an action's 
	 *        enabled state
	 * @return this builder (for chaining)
	 */
	public B enabledWhen(Predicate<ActionContext> predicate) {
		enabledPredicate = predicate;
		return self();
	}

	/**
	 * Sets a predicate for dynamically determining if this action should be included in
	 * an impending pop-up menu.  If this predicate is not set, the action will be included
	 * in an impending pop-up, if it is enabled. See 
	 * {@link DockingActionIf#isAddToPopup(ActionContext)}.
	 * 
	 * <p>Note: use this method when you wish for an action to be added to a popup menu regardless
	 * of whether it is enabled.  As mentioned above, standard popup actions will only be added
	 * to the popup when they are enabled. 
	 *  
	 * <p>Note: using this method is not sufficient to cause the action to appear in a popup 
	 * menu.  You must also use {@link #popupMenuPath(String...)}.
	 *  
	 * @param predicate the predicate that will be used to dynamically determine whether an 
	 *        action is added to a popup menu
	 * @return this builder (for chaining)
	 * @see #popupMenuPath(String...)
	 */
	public B popupWhen(Predicate<ActionContext> predicate) {
		popupPredicate = predicate;
		return self();
	}

	/**
	 * Sets a predicate for dynamically determining if this action is valid for the current 
	 * {@link ActionContext}.  See {@link DockingActionIf#isValidContext(ActionContext)}.
	 * 
	 * <p>Note: most actions will not use this method, but rely instead on 
	 * {@link #enabledWhen(Predicate)}. 
	 *  
	 * @param predicate the predicate that will be used to dynamically determine an action's 
	 * validity for a given {@link ActionContext}
	 * @return this builder (for chaining)
	 */
	public B validContextWhen(Predicate<ActionContext> predicate) {
		validContextPredicate = predicate;
		return self();
	}

	protected void validate() {
		if (actionCallback == null) {
			throw new IllegalStateException(
				"Can't build a DockingAction without an action callback");
		}
	}

	protected void decorateAction(DockingAction action) {
		action.setEnabled(isEnabled);
		action.setDescription(description);

		setMenuData(action);
		setToolbarData(action);
		setPopupMenuData(action);
		setKeyBindingData(action);

		if (helpLocation != null) {
			action.setHelpLocation(helpLocation);
		}

		if (enabledPredicate != null) {
			action.enabledWhen(enabledPredicate);
		}
		if (validContextPredicate != null) {
			action.validContextWhen(validContextPredicate);
		}
		if (popupPredicate != null) {
			action.popupWhen(enabledPredicate);
		}
	}

	protected boolean isPopupAction() {
		return popupPath != null;
	}

	protected boolean isToolbarAction() {
		return toolbarIcon != null;
	}

	protected boolean isMenuAction() {
		return menuPath != null;
	}

	protected boolean isKeyBindingAction() {
		return keyBinding != null;
	}

	private void setPopupMenuData(DockingAction action) {
		if (isPopupAction()) {
			action.setPopupMenuData(new MenuData(popupPath, popupIcon, popupGroup,
				MenuData.NO_MNEMONIC, popupSubGroup));
		}
	}

	private void setToolbarData(DockingAction action) {
		if (isToolbarAction()) {
			action.setToolBarData(new ToolBarData(toolbarIcon, toolBarGroup, toolBarSubGroup));
		}
	}

	private void setMenuData(DockingAction action) {
		if (isMenuAction()) {
			action.setMenuBarData(
				new MenuData(menuPath, menuIcon, menuGroup, menuMnemonic, menuSubGroup));
		}
	}

	private void setKeyBindingData(DockingAction action) {
		if (isKeyBindingAction()) {
			action.setKeyBindingData(new KeyBindingData(keyBinding));
		}
	}
}<|MERGE_RESOLUTION|>--- conflicted
+++ resolved
@@ -160,15 +160,6 @@
 	private Predicate<ActionContext> validContextPredicate;
 
 	/**
-<<<<<<< HEAD
-	 * Predicate for determining if an action is applicable for a given global context
-	 */
-	private Predicate<ActionContext> validGlobalContextPredicate;
-
-
-	/**
-=======
->>>>>>> e06db4d4
 	 * Builder constructor
 	 * @param name the name of the action to be built
 	 * @param owner the owner of the action to be built
